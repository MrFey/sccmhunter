from getpass import getpass
from impacket.ldap.ldaptypes import SR_SECURITY_DESCRIPTOR
from ldap3.utils.conv import escape_filter_chars
from lib.ldap import init_ldap_session, get_dn
from lib.logger import logger
from tabulate import tabulate
import json
import ldap3
import os
import pandas as dp
import sqlite3


class DACLPARSE:

    def __init__(self):
        self.security_descriptor = SR_SECURITY_DESCRIPTOR()

    @property
    def dacl(self):
        return self.security_descriptor["Dacl"]
    
    @property
    def owner_sid(self):
        return self.security_descriptor['OwnerSid'] 

class DATABASE:

    def __init__(self, logs_dir=None):
        self.database = f"{logs_dir}/db/find.db"
        self.conn = sqlite3.connect(self.database, check_same_thread=False)

    def run(self):
        db_ready = self.validate_tables()
        if db_ready:
            logger.debug("[*] Database ready.")
            return True
        
    def validate_tables(self):
        table_names = ["CAS", "SiteServers", "ManagementPoints", "Users", "Groups", "Computers", "Creds"]
        try:
            for table_name in table_names:
                validated = self.conn.execute(f'''select name FROM sqlite_master WHERE type=\'table\' and name =\'{table_name}\'
                ''').fetchall()
                if len(validated) == 0:
                    self.build_tables()
            return True
        except Exception as e:
            logger.info("[-] Something went wrong creating tables.")
            logger.info(f"[-] {e}")
            exit()

    def build_tables(self):
        try:
            self.conn.execute('''CREATE TABLE CAS(SiteCode)''')
            self.conn.execute('''CREATE TABLE SiteServers(Hostname, SiteCode, CAS, SigningStatus, SiteServer, SMSProvider, Config, MSSQL)''')
            self.conn.execute('''CREATE TABLE ManagementPoints(Hostname, SiteCode, SigningStatus)''')
            self.conn.execute('''CREATE TABLE Users(cn, name, sAMAAccontName, servicePrincipalName, description)''')
            self.conn.execute('''CREATE TABLE Groups(cn, name, sAMAAccontName, member, description)''')
            self.conn.execute('''CREATE TABLE Computers(Hostname, SiteCode, SigningStatus, SiteServer, ManagementPoint, DistributionPoint, SMSProvider, WSUS, MSSQL)''')
            self.conn.execute('''CREATE TABLE Creds(Username, Password, Source)''')
        except Exception as e:
            logger.info(f"{e}")
        finally:
            return True
    
    def show_table(self, table_name):
        try:
            tb = dp.read_sql(f'select * from {table_name} COLLATE NOCASE', self.conn)
            logger.info((tabulate(tb, showindex=False, headers=tb.columns, tablefmt='grid')))
        except Exception as e:
            logger.info(e)


class SCCMHUNTER:
    
    def __init__(self, username=None, password=None, domain=None, target_dom=None, 
                dc_ip=None, resolve=False, ldaps=False, kerberos=False, no_pass=False, hashes=None, 
                aes=None, debug=False, logs_dir = None):
        self.username = username
        self.password= password
        self.domain = domain
        self.target_dom = target_dom
        self.dc_ip = dc_ip
        self.resolve = resolve
        self.ldaps = ldaps
        self.kerberos = kerberos
        self.no_pass = no_pass
        self.hashes=hashes
        self.aes = aes
        self.debug = debug
        self.ldap_session = None
        self.search_base = None
        self.logs_dir = logs_dir
        self.controls = ldap3.protocol.microsoft.security_descriptor_control(sdflags=0x07)
        self.database = f"{logs_dir}/db/find.db"
        if os.path.exists(self.database):
            os.remove(self.database)
        self.conn = sqlite3.connect(self.database, check_same_thread=False)
        self.resolved_sids = []
        self.site_codes= []
        self.mp_sitecodes = []

    def run(self):
        #make sure the DB is built
        db = DATABASE(self.logs_dir)
        db.run()
        #bind to ldap
        if not self.ldap_session:
            self.ldapsession()
        # set search base to query
        if self.target_dom:
            self.search_base = get_dn(self.target_dom)
        else:
            self.search_base = get_dn(self.domain)
        #check for AD extension info
        self.check_schema()
        #if they're using DNS only: thoughts and prayers
        self.check_strings()

        if self.debug:
            self.results()
        self.conn.close()

    def check_schema(self):
        # Query the ACL Of the System Management container for FULL CONTROL permissions. This container
        # is created during optional extension of the Active Directory schema to allow site servers to publish 
        # to LDAP.
        logger.info(f'[*] Checking for System Management Container.')
        try:
            #print(self.search_base)
            self.ldap_session.extend.standard.paged_search(self.search_base, 
                                                        search_filter=f"(distinguishedName=CN=System Management,CN=System,{self.search_base})", 
                                                        attributes="nTSecurityDescriptor", 
                                                        controls=self.controls,
                                                        paged_size=500, 
                                                        generator=False)
            #parse DACL
            if self.ldap_session.entries:
                for entry in self.ldap_session.entries:
                    logger.info("[+] Found System Management Container. Parsing DACL.")
                    json_entry = json.loads(entry.entry_to_json())
                    attributes = json_entry['attributes'].keys()
                    dacl = DACLPARSE()
                    for attr in attributes:
                        secdesc = (entry[attr].value)
                        dacl.security_descriptor.fromString(secdesc)
                self.ace_parser(dacl)
            #save results to DB
            if self.resolved_sids:
                cursor = self.conn.cursor()
                for result in set(self.resolved_sids):
                    cursor.execute(f'''insert into SiteServers (Hostname, SiteCode, CAS, SigningStatus, SiteServer, Config, MSSQL) values (?,?,?,?,?,?,?)''',
                                (result, '', '', '', 'True', '', ''))
                    self.add_computer_to_db(result) 
                    self.conn.commit()
                cursor.execute('''SELECT COUNT (Hostname) FROM SiteServers''')
                count = cursor.fetchone()[0]
                logger.info(f'[+] Found {count} computers with Full Control ACE')
                cursor.close()
                #since container was found, check for management points
                self.check_mps()
            else:
                logger.info("[-] System Management Container not found.")
        except ldap3.core.exceptions.LDAPAttributeError as e:
            logger.info("[-] Did not find System Management Container")
            return
        except Exception as e:
            logger.info(e)

                    
                    
    def check_sites(self):
        try:
            self.ldap_session.extend.standard.paged_search(self.search_base, 
                                                search_filter="(objectclass=mssmssite)", 
                                                attributes="mSSMSSiteCode", 
                                                controls=self.controls,
                                                paged_size=500, 
                                                generator=False)
            if self.ldap_session.entries:
                for entry in self.ldap_session.entries:
                    sitecode = entry['msSMSSiteCode']
                    self.site_codes.append(sitecode)
                cas = [item for item in self.site_codes if item not in self.mp_sitecodes]
                if cas:
                    for sitecode in cas:
                        cursor = self.conn.cursor()
                        cursor.execute(f'''insert into CAS (SiteCode) values (?)''', (sitecode))

                
        except ldap3.core.exceptions.LDAPAttributeError as e:
            logger.info("[-] Did not find mSMSSite objectclass")
            return
        except Exception as e:
            logger.info(e)

    

    def check_mps(self):
        # Now query for the mssmsmanagementpoint object class. If schema exists there should be at least one.
        # Add to the site servers array // this might be redundant if we're querying for them specifically
        logger.info(f'[*] Querying LDAP for published Sites and Management Points')
        cursor = self.conn.cursor()
        try:
            self.ldap_session.extend.standard.paged_search(self.search_base, 
                                                        "(objectclass=mssmsmanagementpoint)", 
                                                        attributes="*", 
                                                        controls=self.controls, 
                                                        paged_size=500, 
                                                        generator=False)  
            if self.ldap_session.entries:
                logger.info(f"[+] Found {len(self.ldap_session.entries)} Management Points in LDAP.")
                for entry in self.ldap_session.entries:
                    hostname =  str(entry['dNSHostname']).lower()
                    sitecode = str(entry['msSMSSitecode'])
                    self.mp_sitecodes.append(sitecode)
                    cursor.execute(f'''insert into ManagementPoints (Hostname, SiteCode, SigningStatus) values (?,?,?)''',
                                (hostname, sitecode, ''))
                    self.add_computer_to_db(hostname) 
                    self.conn.commit()
            cursor.close()
            self.check_sites()

        except ldap3.core.exceptions.LDAPObjectClassError as e:
            logger.info(f'[-] Could not find any Management Points published in LDAP')

    def check_strings(self):
        #now search for anything related to "SCCM" 
        yeet = '(|(samaccountname=*sccm*)(samaccountname=*mecm*)(description=*sccm*)(description=*mecm*)(name=*sccm*)(name=*mecm*))'
        logger.info("[*] Searching LDAP for anything containing the strings 'SCCM' or 'MECM'")
        try:
            self.ldap_session.extend.standard.paged_search(self.search_base, 
                                                        yeet, 
                                                        attributes="*", 
                                                        paged_size=500, 
                                                        generator=False)  
        except ldap3.core.exceptions.LDAPAttributeError as e:
            logger.info(f'Error: {str(e)}')
        except Exception as e:
            logger.info(f"Error {e}")
        
        if self.ldap_session.entries:
            logger.info(f"[+] Found {len(self.ldap_session.entries)} principals that contain the string 'SCCM' or 'MECM'.")
            for entry in self.ldap_session.entries:
                #TODO: should there be logic for OU members?
                try:
                    if 'sAMAccountType' in entry:
                        #add user to db
                        if (entry['sAMAccountType']) == 805306368:
                            self.add_user_to_db(entry)
                        #add computer to db
                        if (entry['sAMAccountType']) == 805306369:
                            self.add_computer_to_db(entry)
                        #add group to db and then resolve members
                        if (entry['sAMAccountType']) == 268435456:
                            self.add_group_to_db(entry)
                            if self.resolve:
                                dn = (entry['distinguishedname'])
                                results = self.recursive_resolution(dn)
                                for result in results:
                                    #add parsed results to DB
                                    if (result['sAMAccountType']) == 805306368:
                                        self.add_user_to_db(result)
                                    if (result['sAMAccountType']) == 805306369:
                                        self.add_computer_to_db(result)
                                    if (result['sAMAccountType']) == 268435456:
                                        self.add_group_to_db(result)
                except ldap3.core.exceptions.LDAPAttributeError as e:
                    logger.debug(f"[-] {e}")
                except ldap3.core.exceptions.LDAPKeyError as e:
                    logger.debug(f"[-] {e}")
        else:
            logger.info("[-] No results found.")

    #add entries to database, check if attributes exists on entry, check if row already exists, add if not
    def add_group_to_db(self,entry):
        cursor = self.conn.cursor()
        cn = str(entry['cn']) if 'cn' in entry else ''
        name = str(entry['name']) if 'name' in entry else ''
        sam = str(entry['sAMAccountName']) if 'sAMAccountName' in entry else ''
        member = str(entry['member']).replace("['", "").replace("']", "\n").replace("', '", "\n") if 'member' in entry else ''
        description = str(entry['description']) if 'description' in entry else ''
        cursor.execute('''select * from Groups where name = ?''', (name,))
        exists = cursor.fetchone()
        if exists:
            logger.debug(f"[*] Skipping already group: {name}")        
        if not exists:
            logger.debug(f"[+] Found group: {name}")
            cursor.execute('''insert into Groups (cn, name, sAMAAccontName, member, description) values (?,?,?,?,?)''', 
                        (cn, name,sam,member,description))
            self.conn.commit()
        return

    def add_user_to_db(self, entry):
        cursor = self.conn.cursor()
        cn = str(entry['cn']) if 'cn' in entry else ''
        name = str(entry['name']) if 'name' in entry else ''
        sam = str(entry['sAMAccountName']) if 'sAMAccountName' in entry else ''
        spn = str(entry['servicePrincipalName']).replace("['", "").replace("']", "\n").replace("', '", "\n") if 'servicePrincipalName' in entry else ''
        description = str(entry['description']) if 'description' in entry else ''
        cursor.execute('''select * from Users where name = ?''', (name,))
        exists = cursor.fetchone()
        if exists:
            logger.debug(f"[*] Skipping already known user: {name}")
        if not exists:
            logger.debug(f"[+] Found user: {name}")
            cursor.execute('''insert into Users (cn, name, sAMAAccontName, servicePrincipalName, description) values (?,?,?,?,?)''', 
                        (cn, name,sam,spn,description))
            self.conn.commit()
        return
    
    def add_computer_to_db(self, entry):
        cursor = self.conn.cursor()
        if 'dNSHostName' in entry:
            hostname = str(entry['dNSHostName']).lower()
        else:
            hostname = entry
        sitecode = ''
        signing = ''
        siteserver = ''
        mp = ''
        dp = ''
        wsus = ''
        mssql = ''
        cursor.execute('''select * from Computers where Hostname = ?''', (hostname,))
        exists = cursor.fetchone()
        if exists:
            logger.debug(f"[*] Skipping already known host: {hostname}")
        if not exists:
            logger.debug(f"[+] Found host: {hostname}")
            cursor.execute('''insert into Computers (Hostname, SiteCode, SigningStatus, SiteServer, ManagementPoint, DistributionPoint, WSUS, MSSQL) values (?,?,?,?,?,?,?,?)''', 
                        (hostname, sitecode, signing, siteserver, mp, dp, wsus, mssql))
            self.conn.commit()

        return

    #resolve all group members
    def recursive_resolution(self, dn):
        dn = dn
        search_filter = f"(memberOf:1.2.840.113556.1.4.1941:={dn})"
        try:
            self.ldap_session.extend.standard.paged_search(self.search_base, 
                                                        search_filter, 
                                                        attributes="*", 
                                                        paged_size=500, 
                                                        generator=False)  
        except ldap3.core.exceptions.LDAPAttributeError as e:
            logger.info("Something went wrong. Use -debug to print a stack trace.")
            logger.debug(f'Error: {str(e)}')
        except Exception as e:
            logger.info("Something went wrong. Use -debug to print a stack trace.")
            logger.debug(f"[-] {e}")
        
        results = self.ldap_session.entries
        return results

    def results(self):
        tb_ss = dp.read_sql("SELECT * FROM SiteServers WHERE Hostname IS NOT 'Unknown' ", self.conn)
        tb_mp = dp.read_sql("SELECT * FROM ManagementPoints WHERE Hostname IS NOT 'Unknown' ", self.conn)
        tb_c = dp.read_sql("SELECT * FROM Computers WHERE Hostname IS NOT 'Unknown' ", self.conn)
        tb_u = dp.read_sql("SELECT * FROM Users", self.conn)
        tb_g = dp.read_sql("SELECT * FROM Groups", self.conn)
        logger.info("Site Servers Table")
        logger.info(tabulate(tb_ss, showindex=False, headers=tb_ss.columns, tablefmt='grid'))
        logger.info("Management Points Table")
        logger.info(tabulate(tb_mp, showindex=False, headers=tb_mp.columns, tablefmt='grid'))
        logger.info('Computers Table')
        logger.info(tabulate(tb_c, showindex=False, headers=tb_c.columns, tablefmt='grid'))
        logger.info("Users Table")
        logger.info(tabulate(tb_u, showindex=False, headers=tb_u.columns, tablefmt='grid'))
        logger.info("Groups Table")
        logger.info(tabulate(tb_g, showindex=False, headers=tb_g.columns, tablefmt='grid'))

    def ldapsession(self):
        lmhash = ""
        nthash = ""
        if self.hashes:
            lmhash, nthash = self.hashes.split(':')
        if not (self.password or self.hashes or self.aes or self.no_pass):
                self.password = getpass("Password:")
        try:
            ldap_server, self.ldap_session = init_ldap_session(domain=self.domain, username=self.username, password=self.password, lmhash=lmhash, 
                                                            nthash=nthash, kerberos=self.kerberos, domain_controller=self.dc_ip, 
                                                            aesKey=self.aes, hashes=self.hashes, ldaps=self.ldaps)
            logger.debug(f'[+] Bind successful {ldap_server}')
        except ldap3.core.exceptions.LDAPSocketOpenError as e: 
            if 'invalid server address' in str(e):
                logger.info(f'Invalid server address - {self.domain}')
            else:
                logger.info('Error connecting to LDAP server')
                print()
                logger.info(e)
            exit()
        except ldap3.core.exceptions.LDAPBindError as e:
            logger.info(f'Error: {str(e)}')
            exit()

    def sid_resolver(self, sids):
        for sid in sids:
            search_filter ="(objectSid={})".format(sid)
            self.ldap_session.extend.standard.paged_search(self.search_base, 
                                                        search_filter,
                                                        attributes="*",
                                                        paged_size=500, 
                                                        generator=False)
            try:
                for entry in self.ldap_session.entries:
<<<<<<< HEAD
                    json_entry = json.loads(entry.entry_to_json())
                    attributes = json_entry['attributes'].keys()
                    for attr in attributes:
                        if (entry['sAMAccountType']) == "268435456" or 268435456:
                            if attr == 'member':
                                if type(entry[attr].value) is list:
                                    for member in entry['member'].value:
                                        self.member_sid_resolver(member)
                                if type(entry[attr].value) is str:
                                    member = entry[attr].value
                                    self.member_sid_resolver(member)

                        if entry['sAMAccountType'] == "805306369" or 805306369:
                            if attr == 'dNSHostName':
                                dnsname = entry['dNSHostName'].value  
                                self.resolved_sids.append(str(dnsname).lower())
=======
                    if (entry['sAMAccounttype']) == 268435456:                      
                        for member in entry['member']:
                            member = escape_filter_chars(member)
                            search_filter = f"(distinguishedName={member})"
                            self.ldap_session.extend.standard.paged_search(self.search_base, 
                                                                        search_filter, 
                                                                        attributes="*", 
                                                                        paged_size=500, 
                                                                        generator=False)
                            for entry in self.ldap_session.entries:
                                sid = entry['objectSid']
                                self.sid_resolver(sid)
                    if (entry['sAMAccountType']) == 805306369:
                        if 'dNSHostName' in entry:
                            dnsname = entry['dNSHostName']  
                            self.resolved_sids.append(str(dnsname).lower())
>>>>>>> 429e386c

            except ldap3.core.exceptions.LDAPKeyError as e:
                logger.debug(e)
            except Exception as e:
                logger.info(e)

    def ace_parser(self, descriptor):
        sids = []
        for ace in descriptor.dacl.aces:
            if ace["TypeName"] == "ACCESS_ALLOWED_ACE":
                ace = ace["Ace"]
                sid = ace["Sid"].formatCanonical()
                mask = ace["Mask"]
                fullcontrol = 0xf01ff
                if mask.hasPriv(fullcontrol):
                    sids.append(sid)
        self.sid_resolver(sids)<|MERGE_RESOLUTION|>--- conflicted
+++ resolved
@@ -1,460 +1,460 @@
-from getpass import getpass
-from impacket.ldap.ldaptypes import SR_SECURITY_DESCRIPTOR
-from ldap3.utils.conv import escape_filter_chars
-from lib.ldap import init_ldap_session, get_dn
-from lib.logger import logger
-from tabulate import tabulate
-import json
-import ldap3
-import os
-import pandas as dp
-import sqlite3
-
-
-class DACLPARSE:
-
-    def __init__(self):
-        self.security_descriptor = SR_SECURITY_DESCRIPTOR()
-
-    @property
-    def dacl(self):
-        return self.security_descriptor["Dacl"]
-    
-    @property
-    def owner_sid(self):
-        return self.security_descriptor['OwnerSid'] 
-
-class DATABASE:
-
-    def __init__(self, logs_dir=None):
-        self.database = f"{logs_dir}/db/find.db"
-        self.conn = sqlite3.connect(self.database, check_same_thread=False)
-
-    def run(self):
-        db_ready = self.validate_tables()
-        if db_ready:
-            logger.debug("[*] Database ready.")
-            return True
-        
-    def validate_tables(self):
-        table_names = ["CAS", "SiteServers", "ManagementPoints", "Users", "Groups", "Computers", "Creds"]
-        try:
-            for table_name in table_names:
-                validated = self.conn.execute(f'''select name FROM sqlite_master WHERE type=\'table\' and name =\'{table_name}\'
-                ''').fetchall()
-                if len(validated) == 0:
-                    self.build_tables()
-            return True
-        except Exception as e:
-            logger.info("[-] Something went wrong creating tables.")
-            logger.info(f"[-] {e}")
-            exit()
-
-    def build_tables(self):
-        try:
-            self.conn.execute('''CREATE TABLE CAS(SiteCode)''')
-            self.conn.execute('''CREATE TABLE SiteServers(Hostname, SiteCode, CAS, SigningStatus, SiteServer, SMSProvider, Config, MSSQL)''')
-            self.conn.execute('''CREATE TABLE ManagementPoints(Hostname, SiteCode, SigningStatus)''')
-            self.conn.execute('''CREATE TABLE Users(cn, name, sAMAAccontName, servicePrincipalName, description)''')
-            self.conn.execute('''CREATE TABLE Groups(cn, name, sAMAAccontName, member, description)''')
-            self.conn.execute('''CREATE TABLE Computers(Hostname, SiteCode, SigningStatus, SiteServer, ManagementPoint, DistributionPoint, SMSProvider, WSUS, MSSQL)''')
-            self.conn.execute('''CREATE TABLE Creds(Username, Password, Source)''')
-        except Exception as e:
-            logger.info(f"{e}")
-        finally:
-            return True
-    
-    def show_table(self, table_name):
-        try:
-            tb = dp.read_sql(f'select * from {table_name} COLLATE NOCASE', self.conn)
-            logger.info((tabulate(tb, showindex=False, headers=tb.columns, tablefmt='grid')))
-        except Exception as e:
-            logger.info(e)
-
-
-class SCCMHUNTER:
-    
-    def __init__(self, username=None, password=None, domain=None, target_dom=None, 
-                dc_ip=None, resolve=False, ldaps=False, kerberos=False, no_pass=False, hashes=None, 
-                aes=None, debug=False, logs_dir = None):
-        self.username = username
-        self.password= password
-        self.domain = domain
-        self.target_dom = target_dom
-        self.dc_ip = dc_ip
-        self.resolve = resolve
-        self.ldaps = ldaps
-        self.kerberos = kerberos
-        self.no_pass = no_pass
-        self.hashes=hashes
-        self.aes = aes
-        self.debug = debug
-        self.ldap_session = None
-        self.search_base = None
-        self.logs_dir = logs_dir
-        self.controls = ldap3.protocol.microsoft.security_descriptor_control(sdflags=0x07)
-        self.database = f"{logs_dir}/db/find.db"
-        if os.path.exists(self.database):
-            os.remove(self.database)
-        self.conn = sqlite3.connect(self.database, check_same_thread=False)
-        self.resolved_sids = []
-        self.site_codes= []
-        self.mp_sitecodes = []
-
-    def run(self):
-        #make sure the DB is built
-        db = DATABASE(self.logs_dir)
-        db.run()
-        #bind to ldap
-        if not self.ldap_session:
-            self.ldapsession()
-        # set search base to query
-        if self.target_dom:
-            self.search_base = get_dn(self.target_dom)
-        else:
-            self.search_base = get_dn(self.domain)
-        #check for AD extension info
-        self.check_schema()
-        #if they're using DNS only: thoughts and prayers
-        self.check_strings()
-
-        if self.debug:
-            self.results()
-        self.conn.close()
-
-    def check_schema(self):
-        # Query the ACL Of the System Management container for FULL CONTROL permissions. This container
-        # is created during optional extension of the Active Directory schema to allow site servers to publish 
-        # to LDAP.
-        logger.info(f'[*] Checking for System Management Container.')
-        try:
-            #print(self.search_base)
-            self.ldap_session.extend.standard.paged_search(self.search_base, 
-                                                        search_filter=f"(distinguishedName=CN=System Management,CN=System,{self.search_base})", 
-                                                        attributes="nTSecurityDescriptor", 
-                                                        controls=self.controls,
-                                                        paged_size=500, 
-                                                        generator=False)
-            #parse DACL
-            if self.ldap_session.entries:
-                for entry in self.ldap_session.entries:
-                    logger.info("[+] Found System Management Container. Parsing DACL.")
-                    json_entry = json.loads(entry.entry_to_json())
-                    attributes = json_entry['attributes'].keys()
-                    dacl = DACLPARSE()
-                    for attr in attributes:
-                        secdesc = (entry[attr].value)
-                        dacl.security_descriptor.fromString(secdesc)
-                self.ace_parser(dacl)
-            #save results to DB
-            if self.resolved_sids:
-                cursor = self.conn.cursor()
-                for result in set(self.resolved_sids):
-                    cursor.execute(f'''insert into SiteServers (Hostname, SiteCode, CAS, SigningStatus, SiteServer, Config, MSSQL) values (?,?,?,?,?,?,?)''',
-                                (result, '', '', '', 'True', '', ''))
-                    self.add_computer_to_db(result) 
-                    self.conn.commit()
-                cursor.execute('''SELECT COUNT (Hostname) FROM SiteServers''')
-                count = cursor.fetchone()[0]
-                logger.info(f'[+] Found {count} computers with Full Control ACE')
-                cursor.close()
-                #since container was found, check for management points
-                self.check_mps()
-            else:
-                logger.info("[-] System Management Container not found.")
-        except ldap3.core.exceptions.LDAPAttributeError as e:
-            logger.info("[-] Did not find System Management Container")
-            return
-        except Exception as e:
-            logger.info(e)
-
-                    
-                    
-    def check_sites(self):
-        try:
-            self.ldap_session.extend.standard.paged_search(self.search_base, 
-                                                search_filter="(objectclass=mssmssite)", 
-                                                attributes="mSSMSSiteCode", 
-                                                controls=self.controls,
-                                                paged_size=500, 
-                                                generator=False)
-            if self.ldap_session.entries:
-                for entry in self.ldap_session.entries:
-                    sitecode = entry['msSMSSiteCode']
-                    self.site_codes.append(sitecode)
-                cas = [item for item in self.site_codes if item not in self.mp_sitecodes]
-                if cas:
-                    for sitecode in cas:
-                        cursor = self.conn.cursor()
-                        cursor.execute(f'''insert into CAS (SiteCode) values (?)''', (sitecode))
-
-                
-        except ldap3.core.exceptions.LDAPAttributeError as e:
-            logger.info("[-] Did not find mSMSSite objectclass")
-            return
-        except Exception as e:
-            logger.info(e)
-
-    
-
-    def check_mps(self):
-        # Now query for the mssmsmanagementpoint object class. If schema exists there should be at least one.
-        # Add to the site servers array // this might be redundant if we're querying for them specifically
-        logger.info(f'[*] Querying LDAP for published Sites and Management Points')
-        cursor = self.conn.cursor()
-        try:
-            self.ldap_session.extend.standard.paged_search(self.search_base, 
-                                                        "(objectclass=mssmsmanagementpoint)", 
-                                                        attributes="*", 
-                                                        controls=self.controls, 
-                                                        paged_size=500, 
-                                                        generator=False)  
-            if self.ldap_session.entries:
-                logger.info(f"[+] Found {len(self.ldap_session.entries)} Management Points in LDAP.")
-                for entry in self.ldap_session.entries:
-                    hostname =  str(entry['dNSHostname']).lower()
-                    sitecode = str(entry['msSMSSitecode'])
-                    self.mp_sitecodes.append(sitecode)
-                    cursor.execute(f'''insert into ManagementPoints (Hostname, SiteCode, SigningStatus) values (?,?,?)''',
-                                (hostname, sitecode, ''))
-                    self.add_computer_to_db(hostname) 
-                    self.conn.commit()
-            cursor.close()
-            self.check_sites()
-
-        except ldap3.core.exceptions.LDAPObjectClassError as e:
-            logger.info(f'[-] Could not find any Management Points published in LDAP')
-
-    def check_strings(self):
-        #now search for anything related to "SCCM" 
-        yeet = '(|(samaccountname=*sccm*)(samaccountname=*mecm*)(description=*sccm*)(description=*mecm*)(name=*sccm*)(name=*mecm*))'
-        logger.info("[*] Searching LDAP for anything containing the strings 'SCCM' or 'MECM'")
-        try:
-            self.ldap_session.extend.standard.paged_search(self.search_base, 
-                                                        yeet, 
-                                                        attributes="*", 
-                                                        paged_size=500, 
-                                                        generator=False)  
-        except ldap3.core.exceptions.LDAPAttributeError as e:
-            logger.info(f'Error: {str(e)}')
-        except Exception as e:
-            logger.info(f"Error {e}")
-        
-        if self.ldap_session.entries:
-            logger.info(f"[+] Found {len(self.ldap_session.entries)} principals that contain the string 'SCCM' or 'MECM'.")
-            for entry in self.ldap_session.entries:
-                #TODO: should there be logic for OU members?
-                try:
-                    if 'sAMAccountType' in entry:
-                        #add user to db
-                        if (entry['sAMAccountType']) == 805306368:
-                            self.add_user_to_db(entry)
-                        #add computer to db
-                        if (entry['sAMAccountType']) == 805306369:
-                            self.add_computer_to_db(entry)
-                        #add group to db and then resolve members
-                        if (entry['sAMAccountType']) == 268435456:
-                            self.add_group_to_db(entry)
-                            if self.resolve:
-                                dn = (entry['distinguishedname'])
-                                results = self.recursive_resolution(dn)
-                                for result in results:
-                                    #add parsed results to DB
-                                    if (result['sAMAccountType']) == 805306368:
-                                        self.add_user_to_db(result)
-                                    if (result['sAMAccountType']) == 805306369:
-                                        self.add_computer_to_db(result)
-                                    if (result['sAMAccountType']) == 268435456:
-                                        self.add_group_to_db(result)
-                except ldap3.core.exceptions.LDAPAttributeError as e:
-                    logger.debug(f"[-] {e}")
-                except ldap3.core.exceptions.LDAPKeyError as e:
-                    logger.debug(f"[-] {e}")
-        else:
-            logger.info("[-] No results found.")
-
-    #add entries to database, check if attributes exists on entry, check if row already exists, add if not
-    def add_group_to_db(self,entry):
-        cursor = self.conn.cursor()
-        cn = str(entry['cn']) if 'cn' in entry else ''
-        name = str(entry['name']) if 'name' in entry else ''
-        sam = str(entry['sAMAccountName']) if 'sAMAccountName' in entry else ''
-        member = str(entry['member']).replace("['", "").replace("']", "\n").replace("', '", "\n") if 'member' in entry else ''
-        description = str(entry['description']) if 'description' in entry else ''
-        cursor.execute('''select * from Groups where name = ?''', (name,))
-        exists = cursor.fetchone()
-        if exists:
-            logger.debug(f"[*] Skipping already group: {name}")        
-        if not exists:
-            logger.debug(f"[+] Found group: {name}")
-            cursor.execute('''insert into Groups (cn, name, sAMAAccontName, member, description) values (?,?,?,?,?)''', 
-                        (cn, name,sam,member,description))
-            self.conn.commit()
-        return
-
-    def add_user_to_db(self, entry):
-        cursor = self.conn.cursor()
-        cn = str(entry['cn']) if 'cn' in entry else ''
-        name = str(entry['name']) if 'name' in entry else ''
-        sam = str(entry['sAMAccountName']) if 'sAMAccountName' in entry else ''
-        spn = str(entry['servicePrincipalName']).replace("['", "").replace("']", "\n").replace("', '", "\n") if 'servicePrincipalName' in entry else ''
-        description = str(entry['description']) if 'description' in entry else ''
-        cursor.execute('''select * from Users where name = ?''', (name,))
-        exists = cursor.fetchone()
-        if exists:
-            logger.debug(f"[*] Skipping already known user: {name}")
-        if not exists:
-            logger.debug(f"[+] Found user: {name}")
-            cursor.execute('''insert into Users (cn, name, sAMAAccontName, servicePrincipalName, description) values (?,?,?,?,?)''', 
-                        (cn, name,sam,spn,description))
-            self.conn.commit()
-        return
-    
-    def add_computer_to_db(self, entry):
-        cursor = self.conn.cursor()
-        if 'dNSHostName' in entry:
-            hostname = str(entry['dNSHostName']).lower()
-        else:
-            hostname = entry
-        sitecode = ''
-        signing = ''
-        siteserver = ''
-        mp = ''
-        dp = ''
-        wsus = ''
-        mssql = ''
-        cursor.execute('''select * from Computers where Hostname = ?''', (hostname,))
-        exists = cursor.fetchone()
-        if exists:
-            logger.debug(f"[*] Skipping already known host: {hostname}")
-        if not exists:
-            logger.debug(f"[+] Found host: {hostname}")
-            cursor.execute('''insert into Computers (Hostname, SiteCode, SigningStatus, SiteServer, ManagementPoint, DistributionPoint, WSUS, MSSQL) values (?,?,?,?,?,?,?,?)''', 
-                        (hostname, sitecode, signing, siteserver, mp, dp, wsus, mssql))
-            self.conn.commit()
-
-        return
-
-    #resolve all group members
-    def recursive_resolution(self, dn):
-        dn = dn
-        search_filter = f"(memberOf:1.2.840.113556.1.4.1941:={dn})"
-        try:
-            self.ldap_session.extend.standard.paged_search(self.search_base, 
-                                                        search_filter, 
-                                                        attributes="*", 
-                                                        paged_size=500, 
-                                                        generator=False)  
-        except ldap3.core.exceptions.LDAPAttributeError as e:
-            logger.info("Something went wrong. Use -debug to print a stack trace.")
-            logger.debug(f'Error: {str(e)}')
-        except Exception as e:
-            logger.info("Something went wrong. Use -debug to print a stack trace.")
-            logger.debug(f"[-] {e}")
-        
-        results = self.ldap_session.entries
-        return results
-
-    def results(self):
-        tb_ss = dp.read_sql("SELECT * FROM SiteServers WHERE Hostname IS NOT 'Unknown' ", self.conn)
-        tb_mp = dp.read_sql("SELECT * FROM ManagementPoints WHERE Hostname IS NOT 'Unknown' ", self.conn)
-        tb_c = dp.read_sql("SELECT * FROM Computers WHERE Hostname IS NOT 'Unknown' ", self.conn)
-        tb_u = dp.read_sql("SELECT * FROM Users", self.conn)
-        tb_g = dp.read_sql("SELECT * FROM Groups", self.conn)
-        logger.info("Site Servers Table")
-        logger.info(tabulate(tb_ss, showindex=False, headers=tb_ss.columns, tablefmt='grid'))
-        logger.info("Management Points Table")
-        logger.info(tabulate(tb_mp, showindex=False, headers=tb_mp.columns, tablefmt='grid'))
-        logger.info('Computers Table')
-        logger.info(tabulate(tb_c, showindex=False, headers=tb_c.columns, tablefmt='grid'))
-        logger.info("Users Table")
-        logger.info(tabulate(tb_u, showindex=False, headers=tb_u.columns, tablefmt='grid'))
-        logger.info("Groups Table")
-        logger.info(tabulate(tb_g, showindex=False, headers=tb_g.columns, tablefmt='grid'))
-
-    def ldapsession(self):
-        lmhash = ""
-        nthash = ""
-        if self.hashes:
-            lmhash, nthash = self.hashes.split(':')
-        if not (self.password or self.hashes or self.aes or self.no_pass):
-                self.password = getpass("Password:")
-        try:
-            ldap_server, self.ldap_session = init_ldap_session(domain=self.domain, username=self.username, password=self.password, lmhash=lmhash, 
-                                                            nthash=nthash, kerberos=self.kerberos, domain_controller=self.dc_ip, 
-                                                            aesKey=self.aes, hashes=self.hashes, ldaps=self.ldaps)
-            logger.debug(f'[+] Bind successful {ldap_server}')
-        except ldap3.core.exceptions.LDAPSocketOpenError as e: 
-            if 'invalid server address' in str(e):
-                logger.info(f'Invalid server address - {self.domain}')
-            else:
-                logger.info('Error connecting to LDAP server')
-                print()
-                logger.info(e)
-            exit()
-        except ldap3.core.exceptions.LDAPBindError as e:
-            logger.info(f'Error: {str(e)}')
-            exit()
-
-    def sid_resolver(self, sids):
-        for sid in sids:
-            search_filter ="(objectSid={})".format(sid)
-            self.ldap_session.extend.standard.paged_search(self.search_base, 
-                                                        search_filter,
-                                                        attributes="*",
-                                                        paged_size=500, 
-                                                        generator=False)
-            try:
-                for entry in self.ldap_session.entries:
-<<<<<<< HEAD
-                    json_entry = json.loads(entry.entry_to_json())
-                    attributes = json_entry['attributes'].keys()
-                    for attr in attributes:
-                        if (entry['sAMAccountType']) == "268435456" or 268435456:
-                            if attr == 'member':
-                                if type(entry[attr].value) is list:
-                                    for member in entry['member'].value:
-                                        self.member_sid_resolver(member)
-                                if type(entry[attr].value) is str:
-                                    member = entry[attr].value
-                                    self.member_sid_resolver(member)
-
-                        if entry['sAMAccountType'] == "805306369" or 805306369:
-                            if attr == 'dNSHostName':
-                                dnsname = entry['dNSHostName'].value  
-                                self.resolved_sids.append(str(dnsname).lower())
-=======
-                    if (entry['sAMAccounttype']) == 268435456:                      
-                        for member in entry['member']:
-                            member = escape_filter_chars(member)
-                            search_filter = f"(distinguishedName={member})"
-                            self.ldap_session.extend.standard.paged_search(self.search_base, 
-                                                                        search_filter, 
-                                                                        attributes="*", 
-                                                                        paged_size=500, 
-                                                                        generator=False)
-                            for entry in self.ldap_session.entries:
-                                sid = entry['objectSid']
-                                self.sid_resolver(sid)
-                    if (entry['sAMAccountType']) == 805306369:
-                        if 'dNSHostName' in entry:
-                            dnsname = entry['dNSHostName']  
-                            self.resolved_sids.append(str(dnsname).lower())
->>>>>>> 429e386c
-
-            except ldap3.core.exceptions.LDAPKeyError as e:
-                logger.debug(e)
-            except Exception as e:
-                logger.info(e)
-
-    def ace_parser(self, descriptor):
-        sids = []
-        for ace in descriptor.dacl.aces:
-            if ace["TypeName"] == "ACCESS_ALLOWED_ACE":
-                ace = ace["Ace"]
-                sid = ace["Sid"].formatCanonical()
-                mask = ace["Mask"]
-                fullcontrol = 0xf01ff
-                if mask.hasPriv(fullcontrol):
-                    sids.append(sid)
+from getpass import getpass
+from impacket.ldap.ldaptypes import SR_SECURITY_DESCRIPTOR
+from ldap3.utils.conv import escape_filter_chars
+from lib.ldap import init_ldap_session, get_dn
+from lib.logger import logger
+from tabulate import tabulate
+import json
+import ldap3
+import os
+import pandas as dp
+import sqlite3
+
+
+class DACLPARSE:
+
+    def __init__(self):
+        self.security_descriptor = SR_SECURITY_DESCRIPTOR()
+
+    @property
+    def dacl(self):
+        return self.security_descriptor["Dacl"]
+    
+    @property
+    def owner_sid(self):
+        return self.security_descriptor['OwnerSid'] 
+
+class DATABASE:
+
+    def __init__(self, logs_dir=None):
+        self.database = f"{logs_dir}/db/find.db"
+        self.conn = sqlite3.connect(self.database, check_same_thread=False)
+
+    def run(self):
+        db_ready = self.validate_tables()
+        if db_ready:
+            logger.debug("[*] Database ready.")
+            return True
+        
+    def validate_tables(self):
+        table_names = ["CAS", "SiteServers", "ManagementPoints", "Users", "Groups", "Computers", "Creds"]
+        try:
+            for table_name in table_names:
+                validated = self.conn.execute(f'''select name FROM sqlite_master WHERE type=\'table\' and name =\'{table_name}\'
+                ''').fetchall()
+                if len(validated) == 0:
+                    self.build_tables()
+            return True
+        except Exception as e:
+            logger.info("[-] Something went wrong creating tables.")
+            logger.info(f"[-] {e}")
+            exit()
+
+    def build_tables(self):
+        try:
+            self.conn.execute('''CREATE TABLE CAS(SiteCode)''')
+            self.conn.execute('''CREATE TABLE SiteServers(Hostname, SiteCode, CAS, SigningStatus, SiteServer, SMSProvider, Config, MSSQL)''')
+            self.conn.execute('''CREATE TABLE ManagementPoints(Hostname, SiteCode, SigningStatus)''')
+            self.conn.execute('''CREATE TABLE Users(cn, name, sAMAAccontName, servicePrincipalName, description)''')
+            self.conn.execute('''CREATE TABLE Groups(cn, name, sAMAAccontName, member, description)''')
+            self.conn.execute('''CREATE TABLE Computers(Hostname, SiteCode, SigningStatus, SiteServer, ManagementPoint, DistributionPoint, SMSProvider, WSUS, MSSQL)''')
+            self.conn.execute('''CREATE TABLE Creds(Username, Password, Source)''')
+        except Exception as e:
+            logger.info(f"{e}")
+        finally:
+            return True
+    
+    def show_table(self, table_name):
+        try:
+            tb = dp.read_sql(f'select * from {table_name} COLLATE NOCASE', self.conn)
+            logger.info((tabulate(tb, showindex=False, headers=tb.columns, tablefmt='grid')))
+        except Exception as e:
+            logger.info(e)
+
+
+class SCCMHUNTER:
+    
+    def __init__(self, username=None, password=None, domain=None, target_dom=None, 
+                dc_ip=None, resolve=False, ldaps=False, kerberos=False, no_pass=False, hashes=None, 
+                aes=None, debug=False, logs_dir = None):
+        self.username = username
+        self.password= password
+        self.domain = domain
+        self.target_dom = target_dom
+        self.dc_ip = dc_ip
+        self.resolve = resolve
+        self.ldaps = ldaps
+        self.kerberos = kerberos
+        self.no_pass = no_pass
+        self.hashes=hashes
+        self.aes = aes
+        self.debug = debug
+        self.ldap_session = None
+        self.search_base = None
+        self.logs_dir = logs_dir
+        self.controls = ldap3.protocol.microsoft.security_descriptor_control(sdflags=0x07)
+        self.database = f"{logs_dir}/db/find.db"
+        if os.path.exists(self.database):
+            os.remove(self.database)
+        self.conn = sqlite3.connect(self.database, check_same_thread=False)
+        self.resolved_sids = []
+        self.site_codes= []
+        self.mp_sitecodes = []
+
+    def run(self):
+        #make sure the DB is built
+        db = DATABASE(self.logs_dir)
+        db.run()
+        #bind to ldap
+        if not self.ldap_session:
+            self.ldapsession()
+        # set search base to query
+        if self.target_dom:
+            self.search_base = get_dn(self.target_dom)
+        else:
+            self.search_base = get_dn(self.domain)
+        #check for AD extension info
+        self.check_schema()
+        #if they're using DNS only: thoughts and prayers
+        self.check_strings()
+
+        if self.debug:
+            self.results()
+        self.conn.close()
+
+    def check_schema(self):
+        # Query the ACL Of the System Management container for FULL CONTROL permissions. This container
+        # is created during optional extension of the Active Directory schema to allow site servers to publish 
+        # to LDAP.
+        logger.info(f'[*] Checking for System Management Container.')
+        try:
+            #print(self.search_base)
+            self.ldap_session.extend.standard.paged_search(self.search_base, 
+                                                        search_filter=f"(distinguishedName=CN=System Management,CN=System,{self.search_base})", 
+                                                        attributes="nTSecurityDescriptor", 
+                                                        controls=self.controls,
+                                                        paged_size=500, 
+                                                        generator=False)
+            #parse DACL
+            if self.ldap_session.entries:
+                for entry in self.ldap_session.entries:
+                    logger.info("[+] Found System Management Container. Parsing DACL.")
+                    json_entry = json.loads(entry.entry_to_json())
+                    attributes = json_entry['attributes'].keys()
+                    dacl = DACLPARSE()
+                    for attr in attributes:
+                        secdesc = (entry[attr].value)
+                        dacl.security_descriptor.fromString(secdesc)
+                self.ace_parser(dacl)
+            #save results to DB
+            if self.resolved_sids:
+                cursor = self.conn.cursor()
+                for result in set(self.resolved_sids):
+                    cursor.execute(f'''insert into SiteServers (Hostname, SiteCode, CAS, SigningStatus, SiteServer, Config, MSSQL) values (?,?,?,?,?,?,?)''',
+                                (result, '', '', '', 'True', '', ''))
+                    self.add_computer_to_db(result) 
+                    self.conn.commit()
+                cursor.execute('''SELECT COUNT (Hostname) FROM SiteServers''')
+                count = cursor.fetchone()[0]
+                logger.info(f'[+] Found {count} computers with Full Control ACE')
+                cursor.close()
+                #since container was found, check for management points
+                self.check_mps()
+            else:
+                logger.info("[-] System Management Container not found.")
+        except ldap3.core.exceptions.LDAPAttributeError as e:
+            logger.info("[-] Did not find System Management Container")
+            return
+        except Exception as e:
+            logger.info(e)
+
+                    
+                    
+    def check_sites(self):
+        try:
+            self.ldap_session.extend.standard.paged_search(self.search_base, 
+                                                search_filter="(objectclass=mssmssite)", 
+                                                attributes="mSSMSSiteCode", 
+                                                controls=self.controls,
+                                                paged_size=500, 
+                                                generator=False)
+            if self.ldap_session.entries:
+                for entry in self.ldap_session.entries:
+                    sitecode = entry['msSMSSiteCode']
+                    self.site_codes.append(sitecode)
+                cas = [item for item in self.site_codes if item not in self.mp_sitecodes]
+                if cas:
+                    for sitecode in cas:
+                        cursor = self.conn.cursor()
+                        cursor.execute(f'''insert into CAS (SiteCode) values (?)''', (sitecode))
+
+                
+        except ldap3.core.exceptions.LDAPAttributeError as e:
+            logger.info("[-] Did not find mSMSSite objectclass")
+            return
+        except Exception as e:
+            logger.info(e)
+
+    
+
+    def check_mps(self):
+        # Now query for the mssmsmanagementpoint object class. If schema exists there should be at least one.
+        # Add to the site servers array // this might be redundant if we're querying for them specifically
+        logger.info(f'[*] Querying LDAP for published Sites and Management Points')
+        cursor = self.conn.cursor()
+        try:
+            self.ldap_session.extend.standard.paged_search(self.search_base, 
+                                                        "(objectclass=mssmsmanagementpoint)", 
+                                                        attributes="*", 
+                                                        controls=self.controls, 
+                                                        paged_size=500, 
+                                                        generator=False)  
+            if self.ldap_session.entries:
+                logger.info(f"[+] Found {len(self.ldap_session.entries)} Management Points in LDAP.")
+                for entry in self.ldap_session.entries:
+                    hostname =  str(entry['dNSHostname']).lower()
+                    sitecode = str(entry['msSMSSitecode'])
+                    self.mp_sitecodes.append(sitecode)
+                    cursor.execute(f'''insert into ManagementPoints (Hostname, SiteCode, SigningStatus) values (?,?,?)''',
+                                (hostname, sitecode, ''))
+                    self.add_computer_to_db(hostname) 
+                    self.conn.commit()
+            cursor.close()
+            self.check_sites()
+
+        except ldap3.core.exceptions.LDAPObjectClassError as e:
+            logger.info(f'[-] Could not find any Management Points published in LDAP')
+
+    def check_strings(self):
+        #now search for anything related to "SCCM" 
+        yeet = '(|(samaccountname=*sccm*)(samaccountname=*mecm*)(description=*sccm*)(description=*mecm*)(name=*sccm*)(name=*mecm*))'
+        logger.info("[*] Searching LDAP for anything containing the strings 'SCCM' or 'MECM'")
+        try:
+            self.ldap_session.extend.standard.paged_search(self.search_base, 
+                                                        yeet, 
+                                                        attributes="*", 
+                                                        paged_size=500, 
+                                                        generator=False)  
+        except ldap3.core.exceptions.LDAPAttributeError as e:
+            logger.info(f'Error: {str(e)}')
+        except Exception as e:
+            logger.info(f"Error {e}")
+        
+        if self.ldap_session.entries:
+            logger.info(f"[+] Found {len(self.ldap_session.entries)} principals that contain the string 'SCCM' or 'MECM'.")
+            for entry in self.ldap_session.entries:
+                #TODO: should there be logic for OU members?
+                try:
+                    if 'sAMAccountType' in entry:
+                        #add user to db
+                        if (entry['sAMAccountType']) == 805306368:
+                            self.add_user_to_db(entry)
+                        #add computer to db
+                        if (entry['sAMAccountType']) == 805306369:
+                            self.add_computer_to_db(entry)
+                        #add group to db and then resolve members
+                        if (entry['sAMAccountType']) == 268435456:
+                            self.add_group_to_db(entry)
+                            if self.resolve:
+                                dn = (entry['distinguishedname'])
+                                results = self.recursive_resolution(dn)
+                                for result in results:
+                                    #add parsed results to DB
+                                    if (result['sAMAccountType']) == 805306368:
+                                        self.add_user_to_db(result)
+                                    if (result['sAMAccountType']) == 805306369:
+                                        self.add_computer_to_db(result)
+                                    if (result['sAMAccountType']) == 268435456:
+                                        self.add_group_to_db(result)
+                except ldap3.core.exceptions.LDAPAttributeError as e:
+                    logger.debug(f"[-] {e}")
+                except ldap3.core.exceptions.LDAPKeyError as e:
+                    logger.debug(f"[-] {e}")
+        else:
+            logger.info("[-] No results found.")
+
+    #add entries to database, check if attributes exists on entry, check if row already exists, add if not
+    def add_group_to_db(self,entry):
+        cursor = self.conn.cursor()
+        cn = str(entry['cn']) if 'cn' in entry else ''
+        name = str(entry['name']) if 'name' in entry else ''
+        sam = str(entry['sAMAccountName']) if 'sAMAccountName' in entry else ''
+        member = str(entry['member']).replace("['", "").replace("']", "\n").replace("', '", "\n") if 'member' in entry else ''
+        description = str(entry['description']) if 'description' in entry else ''
+        cursor.execute('''select * from Groups where name = ?''', (name,))
+        exists = cursor.fetchone()
+        if exists:
+            logger.debug(f"[*] Skipping already group: {name}")        
+        if not exists:
+            logger.debug(f"[+] Found group: {name}")
+            cursor.execute('''insert into Groups (cn, name, sAMAAccontName, member, description) values (?,?,?,?,?)''', 
+                        (cn, name,sam,member,description))
+            self.conn.commit()
+        return
+
+    def add_user_to_db(self, entry):
+        cursor = self.conn.cursor()
+        cn = str(entry['cn']) if 'cn' in entry else ''
+        name = str(entry['name']) if 'name' in entry else ''
+        sam = str(entry['sAMAccountName']) if 'sAMAccountName' in entry else ''
+        spn = str(entry['servicePrincipalName']).replace("['", "").replace("']", "\n").replace("', '", "\n") if 'servicePrincipalName' in entry else ''
+        description = str(entry['description']) if 'description' in entry else ''
+        cursor.execute('''select * from Users where name = ?''', (name,))
+        exists = cursor.fetchone()
+        if exists:
+            logger.debug(f"[*] Skipping already known user: {name}")
+        if not exists:
+            logger.debug(f"[+] Found user: {name}")
+            cursor.execute('''insert into Users (cn, name, sAMAAccontName, servicePrincipalName, description) values (?,?,?,?,?)''', 
+                        (cn, name,sam,spn,description))
+            self.conn.commit()
+        return
+    
+    def add_computer_to_db(self, entry):
+        cursor = self.conn.cursor()
+        if 'dNSHostName' in entry:
+            hostname = str(entry['dNSHostName']).lower()
+        else:
+            hostname = entry
+        sitecode = ''
+        signing = ''
+        siteserver = ''
+        mp = ''
+        dp = ''
+        wsus = ''
+        mssql = ''
+        cursor.execute('''select * from Computers where Hostname = ?''', (hostname,))
+        exists = cursor.fetchone()
+        if exists:
+            logger.debug(f"[*] Skipping already known host: {hostname}")
+        if not exists:
+            logger.debug(f"[+] Found host: {hostname}")
+            cursor.execute('''insert into Computers (Hostname, SiteCode, SigningStatus, SiteServer, ManagementPoint, DistributionPoint, WSUS, MSSQL) values (?,?,?,?,?,?,?,?)''', 
+                        (hostname, sitecode, signing, siteserver, mp, dp, wsus, mssql))
+            self.conn.commit()
+
+        return
+
+    #resolve all group members
+    def recursive_resolution(self, dn):
+        dn = dn
+        search_filter = f"(memberOf:1.2.840.113556.1.4.1941:={dn})"
+        try:
+            self.ldap_session.extend.standard.paged_search(self.search_base, 
+                                                        search_filter, 
+                                                        attributes="*", 
+                                                        paged_size=500, 
+                                                        generator=False)  
+        except ldap3.core.exceptions.LDAPAttributeError as e:
+            logger.info("Something went wrong. Use -debug to print a stack trace.")
+            logger.debug(f'Error: {str(e)}')
+        except Exception as e:
+            logger.info("Something went wrong. Use -debug to print a stack trace.")
+            logger.debug(f"[-] {e}")
+        
+        results = self.ldap_session.entries
+        return results
+
+    def results(self):
+        tb_ss = dp.read_sql("SELECT * FROM SiteServers WHERE Hostname IS NOT 'Unknown' ", self.conn)
+        tb_mp = dp.read_sql("SELECT * FROM ManagementPoints WHERE Hostname IS NOT 'Unknown' ", self.conn)
+        tb_c = dp.read_sql("SELECT * FROM Computers WHERE Hostname IS NOT 'Unknown' ", self.conn)
+        tb_u = dp.read_sql("SELECT * FROM Users", self.conn)
+        tb_g = dp.read_sql("SELECT * FROM Groups", self.conn)
+        logger.info("Site Servers Table")
+        logger.info(tabulate(tb_ss, showindex=False, headers=tb_ss.columns, tablefmt='grid'))
+        logger.info("Management Points Table")
+        logger.info(tabulate(tb_mp, showindex=False, headers=tb_mp.columns, tablefmt='grid'))
+        logger.info('Computers Table')
+        logger.info(tabulate(tb_c, showindex=False, headers=tb_c.columns, tablefmt='grid'))
+        logger.info("Users Table")
+        logger.info(tabulate(tb_u, showindex=False, headers=tb_u.columns, tablefmt='grid'))
+        logger.info("Groups Table")
+        logger.info(tabulate(tb_g, showindex=False, headers=tb_g.columns, tablefmt='grid'))
+
+    def ldapsession(self):
+        lmhash = ""
+        nthash = ""
+        if self.hashes:
+            lmhash, nthash = self.hashes.split(':')
+        if not (self.password or self.hashes or self.aes or self.no_pass):
+                self.password = getpass("Password:")
+        try:
+            ldap_server, self.ldap_session = init_ldap_session(domain=self.domain, username=self.username, password=self.password, lmhash=lmhash, 
+                                                            nthash=nthash, kerberos=self.kerberos, domain_controller=self.dc_ip, 
+                                                            aesKey=self.aes, hashes=self.hashes, ldaps=self.ldaps)
+            logger.debug(f'[+] Bind successful {ldap_server}')
+        except ldap3.core.exceptions.LDAPSocketOpenError as e: 
+            if 'invalid server address' in str(e):
+                logger.info(f'Invalid server address - {self.domain}')
+            else:
+                logger.info('Error connecting to LDAP server')
+                print()
+                logger.info(e)
+            exit()
+        except ldap3.core.exceptions.LDAPBindError as e:
+            logger.info(f'Error: {str(e)}')
+            exit()
+
+    def member_sid_resolver(self, member):
+        sid = []
+        member = escape_filter_chars(member)
+        search_filter = f"(distinguishedName={member})"
+        self.ldap_session.extend.standard.paged_search(self.search_base, 
+                                                    search_filter, 
+                                                    attributes="*", 
+                                                    paged_size=500, 
+                                                    generator=False)
+        for entry in self.ldap_session.entries:
+            json_entry = json.loads(entry.entry_to_json())
+            attributes = json_entry['attributes'].keys()
+            for attr in attributes:
+                if attr == "objectSid":
+                    sid.append(format_sid(entry[attr].value))
+        self.sid_resolver(sid)
+
+
+    def sid_resolver(self, sids):
+        for sid in sids:
+            search_filter = "(objectSid={})".format(sid)
+            self.ldap_session.extend.standard.paged_search(self.search_base, 
+                                                        search_filter,
+                                                        attributes="*",
+                                                        paged_size=500, 
+                                                        generator=False)
+            try:
+                for entry in self.ldap_session.entries:
+
+                    json_entry = json.loads(entry.entry_to_json())
+                    attributes = json_entry['attributes'].keys()
+                    for attr in attributes:
+                        if (entry['sAMAccountType']) == "268435456" or 268435456:
+                            if attr == 'member':
+                                if type(entry[attr].value) is list:
+                                    for member in entry['member'].value:
+                                        self.member_sid_resolver(member)
+                                if type(entry[attr].value) is str:
+                                    member = entry[attr].value
+                                    self.member_sid_resolver(member)
+
+                        if entry['sAMAccountType'] == "805306369" or 805306369:
+                            if attr == 'dNSHostName':
+                                dnsname = entry['dNSHostName'].value  
+                                self.resolved_sids.append(str(dnsname).lower())
+
+            except ldap3.core.exceptions.LDAPKeyError as e:
+                logger.debug(e)
+            except Exception as e:
+                logger.info(e)
+
+    def ace_parser(self, descriptor):
+        sids = []
+        for ace in descriptor.dacl.aces:
+            if ace["TypeName"] == "ACCESS_ALLOWED_ACE":
+                ace = ace["Ace"]
+                sid = ace["Sid"].formatCanonical()
+                mask = ace["Mask"]
+                fullcontrol = 0xf01ff
+                if mask.hasPriv(fullcontrol):
+                    sids.append(sid)
         self.sid_resolver(sids)