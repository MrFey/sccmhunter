# Changelog

All notable changes to this project will be documented in this file.

The format is based on [Keep a Changelog](https://keepachangelog.com/en/1.1.0/),
and this project adheres to [Semantic Versioning](https://semver.org/spec/v2.0.0.html).

<<<<<<< HEAD
## [1.0.7] - 2025-02-14
=======
## [1.0.7] - 2025-02-28

## Fixed
- HTTP Module
    - Fixed a bug where `-mp` flag wasn't correctly setting the policy request target

## Added

- Find module
    - Channel binding is now supported when using NTLM auth
- MSSQL module
    - Channel binding is now supported when using NTLM auth
>>>>>>> a78aecd3

### Added

- Admin Module
    - Added `get_creds` command to pull credential blobs from SCCM
    - Added `decrypt` command to decrypt passed credential blob 
        - You've got to be "interactive" with the SCCM primary site server for decryption to work 
        - This means the site server must be a client 
        - Uses script execution
    
    
## [1.0.6] - 2024-08-15

### Fixed

- Fixed a bug where site servers weren't being added to the computers table causing further profiling to fail
- Fixed a bug in `MSSQL` where SID translation failed when using Kerberos authentication


### Added
- Find module
    - Added distribution point check in LDAP
- SMB module
    - Added distribution point profiling to determine if the found host is SCCM or WDS related
- Admin module
    - Added "approver credentials" check to ensure credentials are valid when script approval is required for the hierarchy

## [1.0.5] - 2024-06-9

### Fixed

- Fixed a bug where an arbitrary security group would get removed when running the `delete_admin` command in the Admin module
- Fixed a bug where an existing admin account would not be located due to a displayname vs logonname conflict




## [1.0.4] - 2024-05-28

### Fixed

- Updated `MSSQL` module's stacked query to check if the account already exists by [@_Mayyhem](https://twitter.com/_Mayyhem)

### Added
- Additional DPAPI module features added by [@s1zzzz](https://twitter.com/s1zzzz)


## [1.0.3] - 2024-04-9

### Fixed

- Fixed bug where `find` would hard fail if a computer object did not have a dNSHostName attribute


## [1.0.2] - 2024-04-3

### Fixed

- Fixed bug where the `SMB` module would fail while spidering the "REMINST" share if the "SMSTemp" directory did not exist

## [1.0.1] - 2024-3-20

### Fixed

- Fixed Kerberos auth bug where LDAP parsing failed

## [1.0.0] - 2024-2-27

### Added
- Find module
    - Site servers and Management Points are broken out to their own table
    - Added `-resolve` flag to handle unrolling group membership. 
    - Added CAS, SMSprovider, and Config columns to Site Servers table
    - Added SMSProvider to Computers Table
- SMB module
    - Added SMS Provider check
    - Added Management Point check
    - Added Active/Passive config check
    - Added Central Administration Site check
- HTTP module
    - Added "stop on success" logic if credentials are recovered
    - Added `-sleep` flag to set time to wait until requesting policies following registration
    - Added `-uuid` and `-mp` flags to allow the operator to manually request policies
- MSSQL module
    - Added `-stacked` flag to provide a stacked MSSQL query for relaying rather than individual queries
- Admin module
    - Added `show_admins` command to list current admin accounts
- Show module
    - Added `-json` and `-csv` flags to export tables 
    - Added `-creds` flag to show recovered credentials from HTTP or DPAPI

### Changed
- Updated all data storage methods to SQLite
- Changed banner



### Fixed
- Find module
    - Refactored code and fixed bug to not properly perform LDAP searches
- SMB module
    - Fixed a bug where discovered site servers and management points weren't being added for service checks
- HTTP module
    - Fixed a bug where errors weren't properly handled if the database was missing (caused by not running the find module)
    - Fixed a bug where Management Points weren't being pulled from the Computers table


## [0.0.3] - 2023-12-04

### Added

- DPAPI module [added](https://github.com/garrettfoster13/sccmhunter/pull/30) by [@s1zzzz](https://twitter.com/s1zzzz)


## [0.0.2] - 2023-10-06

### Added

- Added admin module <|MERGE_RESOLUTION|>--- conflicted
+++ resolved
@@ -5,9 +5,17 @@
 The format is based on [Keep a Changelog](https://keepachangelog.com/en/1.1.0/),
 and this project adheres to [Semantic Versioning](https://semver.org/spec/v2.0.0.html).
 
-<<<<<<< HEAD
-## [1.0.7] - 2025-02-14
-=======
+## [1.0.8] - 2025-03-03
+
+### Added
+
+- Admin Module
+    - Added `get_creds` command to pull credential blobs from SCCM
+    - Added `decrypt` command to decrypt passed credential blob 
+        - You've got to be "interactive" with the SCCM primary site server for decryption to work 
+        - This means the site server must be a client 
+        - Uses script execution
+   
 ## [1.0.7] - 2025-02-28
 
 ## Fixed
@@ -20,17 +28,6 @@
     - Channel binding is now supported when using NTLM auth
 - MSSQL module
     - Channel binding is now supported when using NTLM auth
->>>>>>> a78aecd3
-
-### Added
-
-- Admin Module
-    - Added `get_creds` command to pull credential blobs from SCCM
-    - Added `decrypt` command to decrypt passed credential blob 
-        - You've got to be "interactive" with the SCCM primary site server for decryption to work 
-        - This means the site server must be a client 
-        - Uses script execution
-    
     
 ## [1.0.6] - 2024-08-15
 
